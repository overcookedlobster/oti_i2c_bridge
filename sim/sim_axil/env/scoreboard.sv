/* 
* File: scoreboard.sv
*
* This file implements the scoreboard for checking AXI-Lite and I2C transactions.
*
* TODO:
* - Implement more sophisticated checking for multi-byte transfers
* - Add checks for I2C timing compliance
* - Consider using a more structured approach for expected transaction storage
*
* COMPLIANCE ISSUES:
* - The fixed slave address (7'h50) should be configurable
* - Error messages should use UVM macros consistently
* - Consider using separate classes for AXI and I2C transaction storage
*/
`ifndef SCOREBOARD
`define SCOREBOARD

class scoreboard extends uvm_scoreboard;
    `uvm_analysis_imp_decl(_axil)  // Add this line
    `uvm_analysis_imp_decl(_i2c)   // Add this line
    
    uvm_analysis_imp_axil #(axil_seq_item, scoreboard) axil_export;
    uvm_analysis_imp_i2c #(i2c_trans, scoreboard) i2c_export;
    
    i2c_trans expected_i2c_queue[$];
    bit [31:0] expected_seq[$];
	bit [6:0] current_slave;
    
    `uvm_component_utils(scoreboard)
    
    function new(string name, uvm_component parent);
        super.new(name, parent);
        axil_export = new("axil_export", this);
        i2c_export = new("i2c_export", this);
    endfunction
    
    function void write_axil(axil_seq_item item);

      `uvm_info("SCBD", $sformatf("Received AXI transaction: addr=%h data=%h read=%b strb=%h", 
                item.addr, item.data, item.read, item.strb), UVM_DEBUG)
        
        if (!item.read) begin // Write transaction
            if (item.addr == DATA_REG) begin
                // Create expected I2C write transaction
                i2c_trans expected = i2c_trans::type_id::create("expected");
                expected.addr = 7'h50; // Fixed slave address for now
                expected.read = 1'b0;  // Write transaction
                expected.data = item.data & 8'hFF; // Data byte
                expected_i2c_queue.push_back(expected);
                
                `uvm_info("SCBD", $sformatf("Queued expected I2C write transaction: addr=%h read=%b data=%h", 
                          expected.addr, expected.read, expected.data), UVM_MEDIUM)
			end 
			// else if ((item.addr == CMD_REG) & item.data[:])
            else if (item.addr == CMD_REG && (item.data[15] == 1'b1)) begin
                // Create expected I2C read transaction only if read bit is set
                i2c_trans expected = i2c_trans::type_id::create("expected");
                expected.addr = 7'h50; // Fixed slave address
                expected.read = 1'b1;  // Read transaction
                expected_i2c_queue.push_back(expected);
                
                `uvm_info("SCBD", $sformatf("Queued expected I2C read transaction: addr=%h read=%b", 
                          expected.addr, expected.read), UVM_MEDIUM)
<<<<<<< HEAD
=======
            // TODO: Handle other register writes (CMD_REG, etc.)
>>>>>>> 95b0f5c4
            end
        end
        expected_seq.push_back(item.data);
    endfunction
    
    function void report_phase(uvm_phase phase);
        super.report_phase(phase);
        `uvm_info("SCBD", $sformatf("Total AXI transactions: %0d", expected_seq.size()), UVM_MEDIUM)
        `uvm_info("SCBD", $sformatf("Remaining expected I2C transactions: %0d", 
                  expected_i2c_queue.size()), UVM_MEDIUM)
        
        if(expected_i2c_queue.size() != 0) begin
            foreach(expected_i2c_queue[i]) begin
                `uvm_error("SCBD", $sformatf("Missing I2C transaction: %s", 
                          expected_i2c_queue[i].convert2string()))
            end
        end
    endfunction

    function void write_i2c(i2c_trans item);
        if(expected_i2c_queue.size() > 0) begin
            i2c_trans expected = expected_i2c_queue.pop_front();
            `uvm_info("SCBD", $sformatf("Comparing I2C transaction - Expected: %s, Got: %s",
                                       expected.convert2string(), item.convert2string()), UVM_MEDIUM)
            
            if(item.nack) begin
                `uvm_info("SCBD", "I2C NACK received - Transaction failed", UVM_MEDIUM)
                expected_i2c_queue.push_front(expected);
                return;
            end

            if(item.addr != expected.addr || item.read != expected.read || 
               (!item.read && item.data != expected.data)) begin
                `uvm_error("SCBD", $sformatf("I2C Mismatch! Expected: %s, Got: %s", 
                                           expected.convert2string(), item.convert2string()))
            end else begin
                `uvm_info("SCBD", "I2C transaction matched!", UVM_LOW)
            end
        end else begin
            `uvm_error("SCBD", $sformatf("Unexpected I2C transaction received: %s", 
                                        item.convert2string()))
        end
    endfunction
    
endclass

`endif<|MERGE_RESOLUTION|>--- conflicted
+++ resolved
@@ -62,10 +62,7 @@
                 
                 `uvm_info("SCBD", $sformatf("Queued expected I2C read transaction: addr=%h read=%b", 
                           expected.addr, expected.read), UVM_MEDIUM)
-<<<<<<< HEAD
-=======
             // TODO: Handle other register writes (CMD_REG, etc.)
->>>>>>> 95b0f5c4
             end
         end
         expected_seq.push_back(item.data);
