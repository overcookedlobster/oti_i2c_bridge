--- conflicted
+++ resolved
@@ -56,22 +56,14 @@
 
     function void build_phase(uvm_phase phase);
         super.build_phase(phase);
-<<<<<<< HEAD
+        // Retrieve the virtual interface from the UVM configuration database
         if(!uvm_config_db#(virtual i2c_interface)::get(this, "", "i2c_vif", vif))
-=======
-        // Retrieve the virtual interface from the UVM configuration database
-        if(!uvm_config_db#(virtual i2c_if)::get(this, "", "vif", vif))
->>>>>>> 95b0f5c4
             `uvm_fatal("NOVIF", "Virtual interface not found")
     endfunction
 
     // Wait for a START condition on the I2C bus
     task wait_for_start();
-<<<<<<< HEAD
         @(negedge vif.sda_i iff vif.scl_i === 1);  
-=======
-        @(negedge vif.sda_o iff vif.scl_o === 1);  
->>>>>>> 95b0f5c4
         `uvm_info("I2C_MON", "START condition detected", UVM_HIGH)
     endtask
 
@@ -82,13 +74,8 @@
             // Should check both sda_i and sda_o depending on who's driving
             data[i] = vif.sda_t ? vif.sda_o : vif.sda_i;
 
-<<<<<<< HEAD
             `uvm_info("I2C_MON", $sformatf("Bit[%0d]=%b at time %0t", i, data[i], $time), UVM_HIGH)
             wait(!vif.scl_i);
-=======
-                `uvm_info("I2C_MON", $sformatf("Bit[%0d]=%b at time %0t", i, data[i], $time), UVM_HIGH)
-            wait(!vif.scl_o);
->>>>>>> 95b0f5c4
         end
     endtask
 
@@ -117,19 +104,11 @@
     task monitor_ack();
         @(posedge vif.scl_i);
         // Check based on who's driving (master or slave)
-<<<<<<< HEAD
         if (vif.sda_t ? vif.sda_o : vif.sda_i)
             `uvm_info("I2C_MON", "NACK received", UVM_HIGH)
         else
             `uvm_info("I2C_MON", "ACK received", UVM_HIGH)
         wait(!vif.scl_i);
-=======
-        if (vif.sda_t ? vif.sda_i : vif.sda_o)
-            `uvm_info("I2C_MON", "NACK received", UVM_HIGH)
-        else
-            `uvm_info("I2C_MON", "ACK received", UVM_HIGH)
-        wait(!vif.scl_o);
->>>>>>> 95b0f5c4
     endtask
 
     // Main monitoring task
