/*  
* File: i2c_monitor.sv
*
* This file implements the I2C monitor component for the verification
* environment.
* The I2C monitor observes the I2C bus transactions and converts them into
* transaction objects for analysis by other components of the testbench
*
* Key Features:
* - Monitors both SCL and SDA lines of the I2C interface
* - Detects START and STOP conditions
* - Captures address, read/write bit, and data bytes 
* - Packages observed transactions into i2c_trans objects
* - Broadcasts captured transactions via analysis port
*
* TODO:
* - Implement clock stretching detection and handling
* - Add support for 10-bit addressing mode
* - Implement multi-master arbitration monitoring
* - Add bus busy/idle state tracking
*
* 
* Notes on current implementation:
* - The monitor assumes a standard 7-bit addressing mode
* - It doesn't currently handle repeated START conditions
* - There's no explicit error checking for protocol violations
* - The monitor might miss transactions if sampling rate is not sufficient
*  
* Potential improvements:
* - Use a configurable sampling rate for better accuracy
* - Implement a state machine for more robust transaction tracking
* - Add configuration options for different I2C modes (standard, fast, high-speed)
* - Include more detailed reporting and error logging
*
* Best practice considerations:
* - Consider breaking down long tasks into smaller, more manageable sub-tasks
* - Add more inline comments explaining the logic of complex operations
* - Implement proper error handling and recovery mechanisms
* - Use `uvm_info` with different verbosity levels for debug information
* - Consider adding coverage collection directly in the monitor
*
*/
`ifndef I2C_MONITOR
`define I2C_MONITOR

class i2c_monitor extends uvm_monitor;
    virtual i2c_interface vif;
    uvm_analysis_port #(i2c_trans) ap;
    
    `uvm_component_utils(i2c_monitor)
    
    function new(string name, uvm_component parent);
        super.new(name, parent);
        ap = new("ap", this);
    endfunction

    function void build_phase(uvm_phase phase);
        super.build_phase(phase);
<<<<<<< HEAD
        // Retrieve the virtual interface from the UVM configuration database
        if(!uvm_config_db#(virtual i2c_if)::get(this, "", "vif", vif))
=======
        if(!uvm_config_db#(virtual i2c_interface)::get(this, "", "i2c_vif", vif))
>>>>>>> 9c0d34ab
            `uvm_fatal("NOVIF", "Virtual interface not found")
    endfunction

    // Wait for a START condition on the I2C bus
    task wait_for_start();
        @(negedge vif.sda_o iff vif.scl_o === 1);  
        `uvm_info("I2C_MON", "START condition detected", UVM_HIGH)
    endtask

    // Receive a byte from the I2C bus
    task receive_byte(output bit [7:0] data);
        for(int i = 7; i >= 0; i--) begin
            @(posedge vif.scl_o);  
            // Should check both sda_o and sda_i depending on who's driving
            data[i] = vif.sda_t ? vif.sda_i : vif.sda_o;

                `uvm_info("I2C_MON", $sformatf("Bit[%0d]=%b at time %0t", i, data[i], $time), UVM_HIGH)
            wait(!vif.scl_o);
        end
    endtask

    // Receive a byte from the I2C bus and check for STOP condition
    task receive_byte_with_stop(output bit [7:0] data, output bit is_stop);
        is_stop = 0;
        for(int i = 7; i >= 0; i--) begin
            @(posedge vif.scl_o);  
            data[i] = vif.sda_o;

            // Detect stop condition
            if ((i == 7) && !vif.sda_o) begin
                wait(!vif.scl_o || vif.sda_o);
                if (vif.sda_o) begin
                    is_stop = 1;
                    `uvm_info("I2C_MON", "Stop condition detected", UVM_HIGH)
                    break;
                end
            end
            
            wait(!vif.scl_o);
        end
    endtask

    // Monitor ACK or NACK bit
    task monitor_ack();
        @(posedge vif.scl_o);
        // Check based on who's driving (master or slave)
        if (vif.sda_t ? vif.sda_i : vif.sda_o)
            `uvm_info("I2C_MON", "NACK received", UVM_HIGH)
        else
            `uvm_info("I2C_MON", "ACK received", UVM_HIGH)
        wait(!vif.scl_o);
    endtask

    // Main monitoring task
    task run_phase(uvm_phase phase);
        bit [7:0] addr_byte;
        bit [7:0] data_byte;
        bit is_stop;
        
        forever begin
            i2c_trans trans;
            
            wait_for_start();
            trans = i2c_trans::type_id::create("trans");
            
            // Address Phase
            receive_byte(addr_byte);
            `uvm_info("I2C_MON", $sformatf("Address Phase: 0x%02h [%s]", 
                addr_byte[7:1], addr_byte[0] ? "READ" : "WRITE"), UVM_HIGH)
            
            monitor_ack();
            
            trans.addr = addr_byte[7:1];
            trans.read = addr_byte[0];
            
            // Data Phase
            if (trans.read) begin
                // Read Operation
                do begin
                    receive_byte_with_stop(data_byte, is_stop);
                    if (!is_stop) begin
                        trans.data = data_byte;
                        `uvm_info("I2C_MON", 
                            $sformatf("Read Data: 0x%02h from addr 0x%02h", 
                            data_byte, trans.addr), UVM_HIGH)
                        monitor_ack();
                        ap.write(trans);
                    end
                end while (!is_stop);
            end else begin
                // Write Operation
                receive_byte_with_stop(data_byte, is_stop);
                while (!is_stop) begin
                    trans.data = data_byte;
                    `uvm_info("I2C_MON", 
                        $sformatf("Write Data: 0x%02h to addr 0x%02h", 
                        data_byte, trans.addr), UVM_HIGH)
                    monitor_ack();
                    ap.write(trans);
                    receive_byte_with_stop(data_byte, is_stop);
                end
            end
        end
    endtask
endclass

`endif<|MERGE_RESOLUTION|>--- conflicted
+++ resolved
@@ -56,12 +56,7 @@
 
     function void build_phase(uvm_phase phase);
         super.build_phase(phase);
-<<<<<<< HEAD
-        // Retrieve the virtual interface from the UVM configuration database
-        if(!uvm_config_db#(virtual i2c_if)::get(this, "", "vif", vif))
-=======
         if(!uvm_config_db#(virtual i2c_interface)::get(this, "", "i2c_vif", vif))
->>>>>>> 9c0d34ab
             `uvm_fatal("NOVIF", "Virtual interface not found")
     endfunction
 
