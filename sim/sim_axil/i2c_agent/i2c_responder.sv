`ifndef I2C_RESPONDER
`define I2C_RESPONDER

class i2c_responder extends uvm_component;
    virtual i2c_interface vif;
    bit [7:0] memory[bit [7:0]]; // Simple memory model
    bit [6:0] my_address;
    
    `uvm_component_utils(i2c_responder)
    
    function new(string name, uvm_component parent);
        super.new(name, parent);
        my_address = 7'h50; // Default address
    endfunction
    
    function void build_phase(uvm_phase phase);
        super.build_phase(phase);
        if(!uvm_config_db#(virtual i2c_interface)::get(this, "", "i2c_vif", vif))
            `uvm_fatal("NO_VIF", "Failed to get I2C virtual interface")
    endfunction
    
    task monitor_start_condition();
<<<<<<< HEAD
        @(negedge vif.sda_i iff vif.scl_i === 1);  
        `uvm_info("I2C_RESP", "START condition detected", UVM_LOW)
=======
        @(negedge vif.sda_o iff vif.scl_o === 1);  
        `uvm_info("I2C_RESP", "START condition detected", UVM_MEDIUM)
>>>>>>> 3bf1a6f7
    endtask
    
    task receive_byte(output bit [7:0] data);
        for(int i = 7; i >= 0; i--) begin
<<<<<<< HEAD
            @(posedge vif.scl_i);  
            data[i] = vif.sda_i;
            `uvm_info("HAHAHAHAHA PER-NAME", $sformatf("[%t] bit %d = %d", $time, i, data[i]), UVM_NONE)
			wait (!vif.scl_i);
=======
            @(posedge vif.scl_o);  
            data[i] = vif.sda_o;
            `uvm_info("I2C_RESP", $sformatf("[%t] received bit %d = %d", $time, i, data[i]), UVM_HIGH)
			wait (!vif.scl_o);
>>>>>>> 3bf1a6f7
        end
    endtask
    
    task receive_byte_with_stop(output bit [7:0] data, output bit is_stop);
		is_stop = 0;
        for(int i = 7; i >= 0; i--) begin
            @(posedge vif.scl_i);  
            data[i] = vif.sda_i;

			// detect stop condition
			if ((i == 7) & !vif.sda_i) begin
				wait (!vif.scl_i | vif.sda_i);
				if (vif.sda_i) begin
					is_stop = 1;
            		`uvm_info(get_type_name(), "stop bit detected", UVM_MEDIUM)
					break;
				end
			end

<<<<<<< HEAD
            `uvm_info(get_type_name(), $sformatf("[%t] bit %d = %d", $time, i, data[i]), UVM_NONE)
			wait (!vif.scl_i);
=======
            `uvm_info(get_type_name(), $sformatf("[%t] bit %d = %d", $time, i, data[i]), UVM_HIGH)
			wait (!vif.scl_o);
>>>>>>> 3bf1a6f7
        end
    endtask
    
    task send_ack();
		repeat (6) @(vif.clk);
        vif.sda_o <= 0;  // ACK
        wait (vif.scl_i);
        wait (!vif.scl_i);
		repeat (3) @(vif.clk);
        vif.sda_o <= 1;  // Return to high
    endtask

    task send_byte(bit [7:0] data);
        `uvm_info("I2C_RESP", "send byte start", UVM_HIGH)
        for(int i = 7; i >= 0; i--) begin
<<<<<<< HEAD
            vif.sda_o <= data[i];
            `uvm_info("KENTUT", $sformatf("[%t] bit %d = %d", $time, i, data[i]), UVM_NONE)
            wait (vif.scl_i);
            wait (!vif.scl_i);
=======
            vif.sda_i <= data[i];
            `uvm_info("I2C_RESP", $sformatf("[%t] sent bit %d = %d", $time, i, data[i]), UVM_HIGH)
            wait (vif.scl_o);
            wait (!vif.scl_o);
>>>>>>> 3bf1a6f7
        end
        vif.sda_o <= 1;  // Return to high
    endtask

    task run_phase(uvm_phase phase);
        bit [7:0] addr_byte;
        bit [7:0] reg_byte;
        bit [7:0] data_byte;
		bit is_write;
		bit is_stop;
        
        vif.sda_o <= 1;  
        vif.scl_o <= 1;  
        
        forever begin
            monitor_start_condition();
            
            receive_byte(addr_byte);
            
            if((addr_byte[7:1] == my_address)) begin
                send_ack();
				is_write = !addr_byte[0];

				if (is_write) begin
					receive_byte(reg_byte);
					send_ack();
					
					receive_byte_with_stop(data_byte, is_stop);

					while (!is_stop) begin
						memory[reg_byte] = data_byte;
						send_ack();
						`uvm_info("I2C_RESP", $sformatf("Received data: %h", data_byte), UVM_LOW)
						reg_byte++;
						receive_byte_with_stop(data_byte, is_stop);
					end
				end
				else begin
					send_byte(memory[reg_byte]);
					`uvm_info("I2C_RESP", $sformatf("Send data: %h", memory[reg_byte]), UVM_LOW)
				end
            end
        end
    endtask

    // Utility functions to set/get memory values
    function void set_memory(bit [6:0] addr, bit [7:0] data);
        memory[addr] = data;
    endfunction
    
    function bit [7:0] get_memory(bit [6:0] addr);
        return memory[addr];
    endfunction
endclass

`endif<|MERGE_RESOLUTION|>--- conflicted
+++ resolved
@@ -20,28 +20,16 @@
     endfunction
     
     task monitor_start_condition();
-<<<<<<< HEAD
         @(negedge vif.sda_i iff vif.scl_i === 1);  
-        `uvm_info("I2C_RESP", "START condition detected", UVM_LOW)
-=======
-        @(negedge vif.sda_o iff vif.scl_o === 1);  
         `uvm_info("I2C_RESP", "START condition detected", UVM_MEDIUM)
->>>>>>> 3bf1a6f7
     endtask
     
     task receive_byte(output bit [7:0] data);
         for(int i = 7; i >= 0; i--) begin
-<<<<<<< HEAD
             @(posedge vif.scl_i);  
             data[i] = vif.sda_i;
-            `uvm_info("HAHAHAHAHA PER-NAME", $sformatf("[%t] bit %d = %d", $time, i, data[i]), UVM_NONE)
+            `uvm_info("I2C_RESP", $sformatf("[%t] received bit %d = %d", $time, i, data[i]), UVM_HIGH)
 			wait (!vif.scl_i);
-=======
-            @(posedge vif.scl_o);  
-            data[i] = vif.sda_o;
-            `uvm_info("I2C_RESP", $sformatf("[%t] received bit %d = %d", $time, i, data[i]), UVM_HIGH)
-			wait (!vif.scl_o);
->>>>>>> 3bf1a6f7
         end
     endtask
     
@@ -61,13 +49,8 @@
 				end
 			end
 
-<<<<<<< HEAD
-            `uvm_info(get_type_name(), $sformatf("[%t] bit %d = %d", $time, i, data[i]), UVM_NONE)
+            `uvm_info(get_type_name(), $sformatf("[%t] bit %d = %d", $time, i, data[i]), UVM_HIGH)
 			wait (!vif.scl_i);
-=======
-            `uvm_info(get_type_name(), $sformatf("[%t] bit %d = %d", $time, i, data[i]), UVM_HIGH)
-			wait (!vif.scl_o);
->>>>>>> 3bf1a6f7
         end
     endtask
     
@@ -83,17 +66,10 @@
     task send_byte(bit [7:0] data);
         `uvm_info("I2C_RESP", "send byte start", UVM_HIGH)
         for(int i = 7; i >= 0; i--) begin
-<<<<<<< HEAD
             vif.sda_o <= data[i];
-            `uvm_info("KENTUT", $sformatf("[%t] bit %d = %d", $time, i, data[i]), UVM_NONE)
+            `uvm_info("I2C_RESP", $sformatf("[%t] sent bit %d = %d", $time, i, data[i]), UVM_HIGH)
             wait (vif.scl_i);
             wait (!vif.scl_i);
-=======
-            vif.sda_i <= data[i];
-            `uvm_info("I2C_RESP", $sformatf("[%t] sent bit %d = %d", $time, i, data[i]), UVM_HIGH)
-            wait (vif.scl_o);
-            wait (!vif.scl_o);
->>>>>>> 3bf1a6f7
         end
         vif.sda_o <= 1;  // Return to high
     endtask
