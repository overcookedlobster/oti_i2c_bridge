/*
* File: i2c_responder.sv
*
* This file implements an I2C slave responder for the testbench environment.
* It simulates the behavior of an I2C slave device, responding to I2C transactions
* initiated by the Device Under Test (DUT) acting as an I2C master.
*
* Key Features:
* - Implements a simple memory model to store and retrieve data.
* - Responds to I2C read and write operations.
* - Configurable slave address (default: 0x50).
* - Monitors I2C bus for start conditions and handles subsequent communication.
*
* Operation:
* 1. Waits for I2C start condition.
* 2. Receives address byte and checks if it matches its own address.
* 3. Responds to read/write commands by either sending or receiving data.
* 4. Handles stop conditions to end transactions.
*
* TODO:
* - Implement multi-byte read/write operations more robustly.
* - Add support for clock stretching to simulate slow slave devices.
* - Enhance error handling and reporting for invalid I2C sequences.
*
* NOTE: This implementation, while functional, has some areas that could be improved:
* - The use of fixed delays (e.g., @(vif.clk)) may not accurately represent real I2C timing.
*   Consider implementing a more precise timing model.
* - Error injection capabilities are limited. Adding controlled error injection would enhance test coverage.
* - The memory model is simplistic. For more complex scenarios, consider implementing a more sophisticated memory model with different regions and access patterns.
* - Compliance with UVM methodology could be improved by using analysis ports to report 
*   observed transactions, enhancing overall testbench observability.
*/

`ifndef I2C_RESPONDER
`define I2C_RESPONDER

class i2c_responder extends uvm_component;
    virtual i2c_interface vif;
    bit [7:0] memory[bit [7:0]]; // Simple memory model
    bit [6:0] my_address;
    
    `uvm_component_utils(i2c_responder)
    
    function new(string name, uvm_component parent);
        super.new(name, parent);
        my_address = 7'h50; // Default address
    endfunction
    
    function void build_phase(uvm_phase phase);
        super.build_phase(phase);
        if(!uvm_config_db#(virtual i2c_interface)::get(this, "", "i2c_vif", vif))
            `uvm_fatal("NO_VIF", "Failed to get I2C virtual interface")
    endfunction
    
    // Detect I2C start condition
    task monitor_start_condition();
<<<<<<< HEAD
        @(negedge vif.sda_i iff vif.scl_i === 1);  
=======
        @(negedge vif.sda_o iff vif.scl_o === 1);  
>>>>>>> 95b0f5c4
        `uvm_info("I2C_RESP", "START condition detected", UVM_MEDIUM)
    endtask
    
    // Receive a byte from I2C bus
    task receive_byte(output bit [7:0] data);
        for(int i = 7; i >= 0; i--) begin
<<<<<<< HEAD
            @(posedge vif.scl_i);  
            data[i] = vif.sda_i;
            `uvm_info("I2C_RESP", $sformatf("[%t] received bit %d = %d", $time, i, data[i]), UVM_HIGH)
			wait (!vif.scl_i);
=======
            @(posedge vif.scl_o);  
            data[i] = vif.sda_o;
            `uvm_info("I2C_RESP", $sformatf("[%t] received bit %d = %d", $time, i, data[i]), UVM_HIGH)
			wait (!vif.scl_o);
>>>>>>> 95b0f5c4
        end
    endtask
    
    // Receive a byte with potential stop condition detection
    task receive_byte_with_stop(output bit [7:0] data, output bit is_stop);
		is_stop = 0;
        for(int i = 7; i >= 0; i--) begin
            @(posedge vif.scl_i);  
            data[i] = vif.sda_i;

<<<<<<< HEAD
			// detect stop condition
			if ((i == 7) & !vif.sda_i) begin
				wait (!vif.scl_i | vif.sda_i);
				if (vif.sda_i) begin
=======
      // Detect stop condition (SDA rising while SCL is high)
			if ((i == 7) & !vif.sda_o) begin
				wait (!vif.scl_o | vif.sda_o);
				if (vif.sda_o) begin
>>>>>>> 95b0f5c4
					is_stop = 1;
            		`uvm_info(get_type_name(), "stop bit detected", UVM_MEDIUM)
					break;
				end
			end

            `uvm_info(get_type_name(), $sformatf("[%t] bit %d = %d", $time, i, data[i]), UVM_HIGH)
<<<<<<< HEAD
			wait (!vif.scl_i);
=======
			wait (!vif.scl_o);
>>>>>>> 95b0f5c4
        end
    endtask
    
    // Send ACK
    task send_ack();
<<<<<<< HEAD
		repeat (6) @(vif.clk);
        vif.sda_o <= 0;  // ACK
        wait (vif.scl_i);
        wait (!vif.scl_i);
		repeat (3) @(vif.clk);
        vif.sda_o <= 1;  // Return to high
=======
        repeat (6) @(vif.clk);     // Wait for a short time
        vif.sda_i <= 0;            // Pull SDA low for ACK
        wait (vif.scl_o);          // Wait for SCL rising edge
        wait (!vif.scl_o);         // Wait for SCL falling edge
        repeat (3) @(vif.clk);     // Wait for a short time
        vif.sda_i <= 1;            // Release SDA
>>>>>>> 95b0f5c4
    endtask

    task send_byte(bit [7:0] data);
        `uvm_info("I2C_RESP", "send byte start", UVM_HIGH)
        for(int i = 7; i >= 0; i--) begin
<<<<<<< HEAD
            vif.sda_o <= data[i];
            `uvm_info("I2C_RESP", $sformatf("[%t] sent bit %d = %d", $time, i, data[i]), UVM_HIGH)
            wait (vif.scl_i);
            wait (!vif.scl_i);
        end
        vif.sda_o <= 1;  // Return to high
=======
            vif.sda_i <= data[i]; // Set SDA to bit value
            `uvm_info("I2C_RESP", $sformatf("[%t] sent bit %d = %d", $time, i, data[i]), UVM_HIGH)
            wait (vif.scl_o);      // Wait for SCL rising edge
            wait (!vif.scl_o);     // Wait for SCL falling edge
        end
        vif.sda_i <= 1;            // Release SDA
>>>>>>> 95b0f5c4
    endtask

    // Main run task
    task run_phase(uvm_phase phase);
        bit [7:0] addr_byte;
        bit [7:0] reg_byte;
        bit [7:0] data_byte;
		bit is_write;
		bit is_stop;
        
<<<<<<< HEAD
        vif.sda_o <= 1;  
        vif.scl_o <= 1;  
=======
        vif.sda_i <= 1;  // Initialize SDA to idle state
        vif.scl_i <= 1;  // Initialize SCL to idle state
>>>>>>> 95b0f5c4
        
        forever begin
            monitor_start_condition();
            
            receive_byte(addr_byte);
            
            if((addr_byte[7:1] == my_address)) begin
                send_ack();
				is_write = !addr_byte[0];

				if (is_write) begin
          // Write operation
					receive_byte(reg_byte);
					send_ack();
					
					receive_byte_with_stop(data_byte, is_stop);

					while (!is_stop) begin
						memory[reg_byte] = data_byte;
						send_ack();
						`uvm_info("I2C_RESP", $sformatf("Received data: %h", data_byte), UVM_LOW)
						reg_byte++;
						receive_byte_with_stop(data_byte, is_stop);
					end
				end
				else begin
          // Read operation
					send_byte(memory[reg_byte]);
					`uvm_info("I2C_RESP", $sformatf("Send data: %h", memory[reg_byte]), UVM_LOW)
				end
            end
        end
    endtask

    // Utility function to set memory values
    function void set_memory(bit [6:0] addr, bit [7:0] data);
        memory[addr] = data;
    endfunction
    
    // Utility function to get memory values
    function bit [7:0] get_memory(bit [6:0] addr);
        return memory[addr];
    endfunction
endclass

`endif<|MERGE_RESOLUTION|>--- conflicted
+++ resolved
@@ -54,28 +54,17 @@
     
     // Detect I2C start condition
     task monitor_start_condition();
-<<<<<<< HEAD
         @(negedge vif.sda_i iff vif.scl_i === 1);  
-=======
-        @(negedge vif.sda_o iff vif.scl_o === 1);  
->>>>>>> 95b0f5c4
         `uvm_info("I2C_RESP", "START condition detected", UVM_MEDIUM)
     endtask
     
     // Receive a byte from I2C bus
     task receive_byte(output bit [7:0] data);
         for(int i = 7; i >= 0; i--) begin
-<<<<<<< HEAD
             @(posedge vif.scl_i);  
             data[i] = vif.sda_i;
             `uvm_info("I2C_RESP", $sformatf("[%t] received bit %d = %d", $time, i, data[i]), UVM_HIGH)
 			wait (!vif.scl_i);
-=======
-            @(posedge vif.scl_o);  
-            data[i] = vif.sda_o;
-            `uvm_info("I2C_RESP", $sformatf("[%t] received bit %d = %d", $time, i, data[i]), UVM_HIGH)
-			wait (!vif.scl_o);
->>>>>>> 95b0f5c4
         end
     endtask
     
@@ -86,69 +75,42 @@
             @(posedge vif.scl_i);  
             data[i] = vif.sda_i;
 
-<<<<<<< HEAD
 			// detect stop condition
 			if ((i == 7) & !vif.sda_i) begin
 				wait (!vif.scl_i | vif.sda_i);
 				if (vif.sda_i) begin
-=======
-      // Detect stop condition (SDA rising while SCL is high)
-			if ((i == 7) & !vif.sda_o) begin
-				wait (!vif.scl_o | vif.sda_o);
-				if (vif.sda_o) begin
->>>>>>> 95b0f5c4
 					is_stop = 1;
+            		`uvm_info(get_type_name(), "stop bit detected", UVM_MEDIUM)
             		`uvm_info(get_type_name(), "stop bit detected", UVM_MEDIUM)
 					break;
 				end
 			end
 
             `uvm_info(get_type_name(), $sformatf("[%t] bit %d = %d", $time, i, data[i]), UVM_HIGH)
-<<<<<<< HEAD
 			wait (!vif.scl_i);
-=======
-			wait (!vif.scl_o);
->>>>>>> 95b0f5c4
         end
     endtask
     
     // Send ACK
     task send_ack();
-<<<<<<< HEAD
-		repeat (6) @(vif.clk);
-        vif.sda_o <= 0;  // ACK
-        wait (vif.scl_i);
-        wait (!vif.scl_i);
-		repeat (3) @(vif.clk);
-        vif.sda_o <= 1;  // Return to high
-=======
         repeat (6) @(vif.clk);     // Wait for a short time
-        vif.sda_i <= 0;            // Pull SDA low for ACK
-        wait (vif.scl_o);          // Wait for SCL rising edge
-        wait (!vif.scl_o);         // Wait for SCL falling edge
+        vif.sda_o <= 0;            // Pull SDA low for ACK
+        wait (vif.scl_i);          // Wait for SCL rising edge
+        wait (!vif.scl_i);         // Wait for SCL falling edge
         repeat (3) @(vif.clk);     // Wait for a short time
-        vif.sda_i <= 1;            // Release SDA
->>>>>>> 95b0f5c4
+        vif.sda_o <= 1;            // Release SDA
     endtask
 
     task send_byte(bit [7:0] data);
         `uvm_info("I2C_RESP", "send byte start", UVM_HIGH)
+        `uvm_info("I2C_RESP", "send byte start", UVM_HIGH)
         for(int i = 7; i >= 0; i--) begin
-<<<<<<< HEAD
-            vif.sda_o <= data[i];
+            vif.sda_o <= data[i]; // Set SDA to bit value
             `uvm_info("I2C_RESP", $sformatf("[%t] sent bit %d = %d", $time, i, data[i]), UVM_HIGH)
-            wait (vif.scl_i);
-            wait (!vif.scl_i);
+            wait (vif.scl_i);      // Wait for SCL rising edge
+            wait (!vif.scl_i);     // Wait for SCL falling edge
         end
-        vif.sda_o <= 1;  // Return to high
-=======
-            vif.sda_i <= data[i]; // Set SDA to bit value
-            `uvm_info("I2C_RESP", $sformatf("[%t] sent bit %d = %d", $time, i, data[i]), UVM_HIGH)
-            wait (vif.scl_o);      // Wait for SCL rising edge
-            wait (!vif.scl_o);     // Wait for SCL falling edge
-        end
-        vif.sda_i <= 1;            // Release SDA
->>>>>>> 95b0f5c4
+        vif.sda_o <= 1;            // Release SDA
     endtask
 
     // Main run task
@@ -159,13 +121,8 @@
 		bit is_write;
 		bit is_stop;
         
-<<<<<<< HEAD
-        vif.sda_o <= 1;  
-        vif.scl_o <= 1;  
-=======
-        vif.sda_i <= 1;  // Initialize SDA to idle state
-        vif.scl_i <= 1;  // Initialize SCL to idle state
->>>>>>> 95b0f5c4
+        vif.sda_o <= 1;  // Initialize SDA to idle state
+        vif.scl_o <= 1;  // Initialize SCL to idle state
         
         forever begin
             monitor_start_condition();
