--- conflicted
+++ resolved
@@ -31,11 +31,6 @@
 	rand bit [3:0]  strb;
 	rand bit        read;
 
-<<<<<<< HEAD
-	time start_time;
-
-=======
->>>>>>> 093a69e5
 	bit [3:0] cfg_address;
 	bit [31:0] cfg_data;
 	
@@ -70,10 +65,6 @@
 		s = {s, $sformatf("\nData:    0x%0h", data)};
 		s = {s, $sformatf("\nStrobe:  0x%0h", strb)};
 		s = {s, $sformatf("\nType:    %s", read ? "READ" : "WRITE")};
-<<<<<<< HEAD
-		s = {s, $sformatf("\nStart Time: %0t", start_time)};
-=======
->>>>>>> 093a69e5
 		s = {s, $sformatf("\n----------------------------------------")};
 		return s;
 	endfunction
