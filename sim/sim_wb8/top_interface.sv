--- conflicted
+++ resolved
@@ -114,19 +114,11 @@
 assign sda_dut_i = sda_dut_o & sda_tb_o;
 assign sda_tb_i = sda_dut_o & sda_tb_o;
 
-<<<<<<< HEAD
-// vif is still using the perspective of DUT, so everything is the opposite (see interface modport)
-assign scl_tb_o = 1'b1; 
-assign sda_tb_o = i2c_if.sda_i;
-assign i2c_if.scl_o = scl_tb_i;
-assign i2c_if.sda_o = sda_tb_i;
-=======
 // connect the above logic to the interface
 assign scl_tb_o = 1'b1; 
 assign sda_tb_o = i2c_if.sda_o;
 assign i2c_if.scl_i = scl_tb_i;
 assign i2c_if.sda_i = sda_tb_i;
->>>>>>> 841313aa
 
 // DUT
 i2c_master_wbs_8 DUT(
