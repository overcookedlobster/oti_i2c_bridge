//------------------------------------------------------------------------------
// File: i2c_driver.sv
// Description: UVM Driver for I2C Slave Device
//
// This driver implements I2C slave behavior, responding to I2C master transactions
// on the bus. It supports both read and write operations, with configurable slave
// addressing. The driver monitors START/STOP conditions and handles address
// matching and data transfer according to the I2C protocol specification.
//
// Features:
//   - Responds to I2C START and STOP conditions
//   - Address matching for targeted slave operations
//   - Supports single and multiple read and write transfers
//   - Implements proper I2C acknowledgment handling
//   - Maintains protocol timing through SCL synchronization
//------------------------------------------------------------------------------

`ifndef I2C_DRIVER_SV
`define I2C_DRIVER_SV

class i2c_driver extends uvm_driver #(i2c_transaction);
	`uvm_component_utils(i2c_driver)

	//--------------------------------------------------------------------------
	// Interface and Transaction Variables
	//--------------------------------------------------------------------------
	
	// Interface for driving I2C signals
	virtual i2c_interface vif;

	// Current transaction being processed
	protected i2c_transaction current_trans;

	// Port for reference model
	uvm_analysis_port#(i2c_transaction) drv2rm_port;

	// Buffer for driving read bytes
	protected bit [7:0] byte_buffer;
	
	//--------------------------------------------------------------------------
	// Protocol State Variables
	//--------------------------------------------------------------------------
	
	// Address received from master
	protected bit [7:0] captured_addr;
	
	// Tracks number of bits processed in current transfer
	protected int bit_count;
	
	// Indicates if current transaction is a read operation
	protected bit is_write_op;
	
	// Indicates if transaction is ongoing
	protected bit is_ongoing = 0;

	// Indicates if read transaction is ongoing
	protected bit is_ongoing = 0;

	//--------------------------------------------------------------------------
	// Methods
	//--------------------------------------------------------------------------
	
	// Constructor
	function new(string name = "i2c_driver", uvm_component parent = null);
		super.new(name, parent);
	endfunction

	// Build phase - Get virtual interface
	function void build_phase(uvm_phase phase);
		super.build_phase(phase);
		if (!uvm_config_db#(virtual i2c_interface)::get(this, "", "i2c_vif", vif))
			`uvm_fatal("NOVIF", {"Virtual interface must be set for: ", get_full_name(), ".vif"})
		drv2rm_port = new("drv2rm_port", this);
	endfunction

	//--------------------------------------------------------------------------
	// Main Driver Process
	//--------------------------------------------------------------------------
	
	// Main driver task - Initialize and handle I2C operations
	virtual task run_phase(uvm_phase phase);
		// Initialize I2C lines to idle state (both high)
		initialize_i2c_bus();
		
		forever begin
			@(vif.driver_cb);
			fork begin
				fork
					detect_start_condition();
					detect_stop_condition();
					handle_bit_transfer();
				join_any
				disable fork;
			end join
		end
	endtask

	// Initialize the I2C bus to idle state
	protected task initialize_i2c_bus();
		vif.driver_cb.scl_o <= 1;  // SCL released (pulled high)
		vif.driver_cb.sda_o <= 1;  // SDA released (pulled high)
	endtask

	//--------------------------------------------------------------------------
	// Protocol State Detection
	//--------------------------------------------------------------------------
	
	// Monitor for START condition (SDA falling while SCL high)
	protected task detect_start_condition();
		@(negedge vif.sda_i);
		if (vif.scl_i) begin
			`uvm_info(get_type_name(), "START condition detected", UVM_HIGH)
			bit_count = 0;
			if (current_trans == null) begin
<<<<<<< HEAD
				i2c_transaction to_rm;

				seq_item_port.get_next_item(current_trans);

				$cast(to_rm,current_trans.clone());
				to_rm.set_id_info(current_trans);
				drv2rm_port.write(to_rm);

=======
				seq_item_port.get_next_item(current_trans);
>>>>>>> 08bf2b9d
				is_ongoing = 1;
			end
		end
		else wait(0);  // Not a valid START condition
	endtask

	// Monitor for STOP condition (SDA rising while SCL high)
	protected task detect_stop_condition();
		@(posedge vif.sda_i);
		if (vif.scl_i) begin
			`uvm_info(get_type_name(), "STOP condition detected", UVM_HIGH)
			if (current_trans != null) begin
				seq_item_port.item_done();
				current_trans = null;
			end
			bit_count = 0;
			vif.sda_o <= 1;  // Release SDA line
<<<<<<< HEAD

=======
>>>>>>> 08bf2b9d
			is_ongoing = 0;
		end
		else wait(0);  // Not a valid STOP condition
	endtask

	// Main bit transfer handler - routes to appropriate phase handler
	protected task handle_bit_transfer();
		wait(!vif.scl_i);  // Synchronize to SCL low
		`uvm_info(get_type_name(), $sformatf("Processing bit %0d", bit_count), UVM_HIGH)

		if (bit_count < 9) begin
			handle_address_phase();
		end
		else begin
			if (is_write_op) handle_write_data_phase();
			else handle_read_data_phase();
		end
	endtask

	//--------------------------------------------------------------------------
	// Protocol Phase Handlers
	//--------------------------------------------------------------------------
	
	// Process address phase (7-bit address + R/W bit)
	protected task handle_address_phase();
		if (bit_count < 8) begin
			wait(vif.scl_i);  // Wait for clock to sample address bit
			captured_addr[7-bit_count] = vif.sda_i;
			
			`uvm_info(get_type_name(), 
					$sformatf("Address bit[%0d] = %b", 7-bit_count, captured_addr[7-bit_count]), 
					UVM_HIGH)
		end
		// Complete address reception
		if (bit_count == 8) begin
			is_write_op = !captured_addr[0];  // R/W bit
			captured_addr = captured_addr >> 1;  // Extract 7-bit address
			
			// Check if this slave is being addressed
			if (current_trans != null && captured_addr == current_trans.slave_addr) begin
				send_ack();  // Acknowledge if address matches
				`uvm_info(get_type_name(), "Address matched and acknowledged", UVM_HIGH)
			end
		end
		
		bit_count++;
	endtask

	// Handle read data phase (slave transmitting)
	protected task handle_read_data_phase();
		`uvm_info(get_type_name(), "Processing read transaction", UVM_HIGH)
		
		if (bit_count % 9 == 8) begin
			handle_read_byte_completion();
		end
		else if (current_trans != null) begin
			drive_read_data_bit();
		end
	endtask

	// Complete read byte transmission and check for ACK/NACK
	protected task handle_read_byte_completion();
		`uvm_info(get_type_name(), "Read byte transmission complete", UVM_HIGH)
		vif.sda_o <= 1;  // Release SDA for master ACK/NACK
		@(posedge vif.scl_i);
		
		if (vif.sda_i) begin  // NACK received
			`uvm_info(get_type_name(), "Master sent NACK - ending transfer", UVM_HIGH)
			return;
		end
		bit_count++;
	endtask

	// Drive individual bits during read operation
	protected task drive_read_data_bit();
		int bit_index = 7 - (bit_count % 9);
		
		if (is_ongoing) begin
<<<<<<< HEAD

=======
>>>>>>> 08bf2b9d
			// Load new byte if starting a new byte transmission
			if (bit_index == 7) begin
				byte_buffer = current_trans.payload_data.pop_front();
				`uvm_info(get_type_name(), 
						$sformatf("byte_buffer=%h", byte_buffer), 
						UVM_HIGH)
			end

			vif.sda_o <= byte_buffer[bit_index];
			wait(vif.scl_i);
			
			`uvm_info(get_type_name(), 
					$sformatf("Driving data bit[%0d] = %b", bit_index, byte_buffer[bit_index]), 
					UVM_HIGH)
			
			bit_count++;
		end
	endtask

	// Handle write data phase (slave receiving)
	protected task handle_write_data_phase();
		`uvm_info(get_type_name(), "Processing write transaction", UVM_HIGH)
		
		if (bit_count % 9 == 8) begin
			send_ack();  // ACK received byte
			`uvm_info(get_type_name(), "Write byte received and acknowledged", UVM_HIGH)
		end
		else wait(vif.scl_i);
		bit_count++;
	endtask

	// Send ACK by pulling SDA low for one clock cycle
	protected task send_ack();
		vif.sda_o <= 0;  // ACK by driving SDA low
		@(negedge vif.scl_i);
		vif.sda_o <= 1;  // Release SDA
	endtask

endclass

`endif<|MERGE_RESOLUTION|>--- conflicted
+++ resolved
@@ -49,9 +49,6 @@
 	
 	// Indicates if current transaction is a read operation
 	protected bit is_write_op;
-	
-	// Indicates if transaction is ongoing
-	protected bit is_ongoing = 0;
 
 	// Indicates if read transaction is ongoing
 	protected bit is_ongoing = 0;
@@ -112,7 +109,6 @@
 			`uvm_info(get_type_name(), "START condition detected", UVM_HIGH)
 			bit_count = 0;
 			if (current_trans == null) begin
-<<<<<<< HEAD
 				i2c_transaction to_rm;
 
 				seq_item_port.get_next_item(current_trans);
@@ -121,9 +117,6 @@
 				to_rm.set_id_info(current_trans);
 				drv2rm_port.write(to_rm);
 
-=======
-				seq_item_port.get_next_item(current_trans);
->>>>>>> 08bf2b9d
 				is_ongoing = 1;
 			end
 		end
@@ -141,10 +134,6 @@
 			end
 			bit_count = 0;
 			vif.sda_o <= 1;  // Release SDA line
-<<<<<<< HEAD
-
-=======
->>>>>>> 08bf2b9d
 			is_ongoing = 0;
 		end
 		else wait(0);  // Not a valid STOP condition
@@ -223,10 +212,6 @@
 		int bit_index = 7 - (bit_count % 9);
 		
 		if (is_ongoing) begin
-<<<<<<< HEAD
-
-=======
->>>>>>> 08bf2b9d
 			// Load new byte if starting a new byte transmission
 			if (bit_index == 7) begin
 				byte_buffer = current_trans.payload_data.pop_front();
