build/
*.json
<<<<<<< HEAD
=======
project/
>>>>>>> e11dc4ef
*.jou
*.log
*.str<|MERGE_RESOLUTION|>--- conflicted
+++ resolved
@@ -1,9 +1,6 @@
 build/
 *.json
-<<<<<<< HEAD
-=======
 project/
->>>>>>> e11dc4ef
 *.jou
 *.log
 *.str